(ns examples.ex11-pixels
  (:require [clojure2d.core :as core]
            [clojure2d.pixels :as p]
            [clojure2d.color :as c]
            [clojure2d.math :as m]
            [clojure2d.extra.glitch :as g]
            [clojure2d.extra.variations :as v]
            [clojure2d.extra.overlays :as o]
            [clojure2d.extra.signal :refer :all]
            [criterium.core :refer :all])
  (:import [net.jafama FastMath]))


<<<<<<< HEAD
(def p1 (p/load-pixels "generateme/nino/nino.jpg"))

(def p2 (p/load-pixels "generateme/nino/ninores.jpg"))
=======
(def p1 (p/load-pixels "generateme/lucas/lucas.jpg"))

(def p2 (p/load-pixels "generateme/lucas/lucas1.jpg"))
>>>>>>> 80df14d4

(def p3 (p/load-pixels "generateme/ooo/ooo.jpg"))

(def noise-overlay (o/make-noise 80 (.w p1) (.h p1)))
(def spots-overlay (o/make-spots 80 [30 60 120 180] (.w p1) (.h p1)))


(def canvas (core/create-canvas (.w p1) (.h p1)))

(def scale 0.5)


(def windows (core/show-window canvas "glitch" (* scale (.w p1)) (* scale (.h p1)) 10))

(let [b (g/blend-machine)
      b2 (g/blend-machine)]
  (println b)
  (println b2)
  (p/set-canvas-pixels canvas (p/filter-channels p/equalize-filter false 
                                                 (p/filter-channels p/normalize-filter false
<<<<<<< HEAD
                                                                    (g/blend-machine p1 p4 b)))))
=======
                                                                    (g/blend-machine p2 (g/blend-machine p4 p1 b) b2)))))
>>>>>>> 80df14d4

(quick-bench (p/filter-channels p/dilate-filter false p1))

(core/with-canvas canvas
  (core/image (o/render-rgb-scanlines (@canvas 1))))

(core/with-canvas canvas
  (core/image (->> (@canvas 1)
                   (o/render-noise noise-overlay)
                   (o/render-spots spots-overlay))))

<<<<<<< HEAD
(core/save-canvas canvas (core/next-filename "generateme/nino/res" ".jpg"))
=======
(core/save-canvas canvas (core/next-filename "generateme/lukas/res" ".jpg"))
>>>>>>> 80df14d4

(p/set-canvas-pixels canvas p4)

(def p4 (p/get-canvas-pixels canvas))

(def p5 (p/get-canvas-pixels canvas))

(do
  (def palette (g/color-reducer-machine))
  (println palette)
  (p/set-canvas-pixels canvas (g/color-reducer-machine p5 palette)))


;; slitscan

(let [v1 (v/make-variation (rand-nth v/variation-list-not-random) 1.0 {})
      v2 (v/make-variation (rand-nth v/variation-list-not-random) 1.0 {})
      f (comp v1 v2)]

  (binding [p/*pixels-edge* :wrap]
    (p/set-canvas-pixels canvas (p/filter-channels (g/make-slitscan2-filter f 1.0)
<<<<<<< HEAD
                                                   (g/make-slitscan2-filter f 0.9)
                                                   (g/make-slitscan2-filter f 1.1) nil p4))))
=======
                                                   (g/make-slitscan2-filter f 0.95)
                                                   (g/make-slitscan2-filter f 1.05) nil p4))))
>>>>>>> 80df14d4

;; full process without use of filter-channels
(time (let [effect (make-effect :dj-eq {:lo (m/drand -20 20) :mid (m/drand -20 20) :hi (m/drand -20 20) :peak_bw 1.3 :shelf_slope 1.5 :rate (m/irand 4000 100000)})
            in (signal-from-pixels p4 {:layout :planar
                                      :coding :alaw
                                      :signed true
                                      :channels [2 0 1]
                                      :bits 8})
            res (apply-effect effect in)
            resp (signal-to-pixels (p/clone-pixels p1) res {:layout :planar
                                                           :coding :alaw-rev
                                                           :signed true
                                                           :channels [2 0 1]
                                                           :bits 8})]
        (p/set-canvas-pixels canvas (p/filter-channels p/normalize nil resp))))


;;; some speed tests

(set! *warn-on-reflection* true)
(set! *unchecked-math* :warn-on-boxed)

(def arr (vec (repeatedly 1000 #(m/drand))))

(defn lsin
  ""
  ^double [^double v]
  (FastMath/sin v))

(quick-bench (mapv #(+ (lsin %) (lsin %)) arr))<|MERGE_RESOLUTION|>--- conflicted
+++ resolved
@@ -11,15 +11,10 @@
   (:import [net.jafama FastMath]))
 
 
-<<<<<<< HEAD
-(def p1 (p/load-pixels "generateme/nino/nino.jpg"))
 
-(def p2 (p/load-pixels "generateme/nino/ninores.jpg"))
-=======
 (def p1 (p/load-pixels "generateme/lucas/lucas.jpg"))
 
 (def p2 (p/load-pixels "generateme/lucas/lucas1.jpg"))
->>>>>>> 80df14d4
 
 (def p3 (p/load-pixels "generateme/ooo/ooo.jpg"))
 
@@ -40,11 +35,7 @@
   (println b2)
   (p/set-canvas-pixels canvas (p/filter-channels p/equalize-filter false 
                                                  (p/filter-channels p/normalize-filter false
-<<<<<<< HEAD
                                                                     (g/blend-machine p1 p4 b)))))
-=======
-                                                                    (g/blend-machine p2 (g/blend-machine p4 p1 b) b2)))))
->>>>>>> 80df14d4
 
 (quick-bench (p/filter-channels p/dilate-filter false p1))
 
@@ -56,11 +47,7 @@
                    (o/render-noise noise-overlay)
                    (o/render-spots spots-overlay))))
 
-<<<<<<< HEAD
-(core/save-canvas canvas (core/next-filename "generateme/nino/res" ".jpg"))
-=======
 (core/save-canvas canvas (core/next-filename "generateme/lukas/res" ".jpg"))
->>>>>>> 80df14d4
 
 (p/set-canvas-pixels canvas p4)
 
@@ -82,13 +69,8 @@
 
   (binding [p/*pixels-edge* :wrap]
     (p/set-canvas-pixels canvas (p/filter-channels (g/make-slitscan2-filter f 1.0)
-<<<<<<< HEAD
-                                                   (g/make-slitscan2-filter f 0.9)
-                                                   (g/make-slitscan2-filter f 1.1) nil p4))))
-=======
                                                    (g/make-slitscan2-filter f 0.95)
                                                    (g/make-slitscan2-filter f 1.05) nil p4))))
->>>>>>> 80df14d4
 
 ;; full process without use of filter-channels
 (time (let [effect (make-effect :dj-eq {:lo (m/drand -20 20) :mid (m/drand -20 20) :hi (m/drand -20 20) :peak_bw 1.3 :shelf_slope 1.5 :rate (m/irand 4000 100000)})
