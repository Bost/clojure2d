--- conflicted
+++ resolved
@@ -15,11 +15,8 @@
            [clojure2d.math.vector Vec4 Vec2]
            [clojure2d.java PrimitiveMath]))
 
-<<<<<<< HEAD
-(def p1 (p/load-pixels "generateme/js/jsres.jpg"))
-=======
+
 (def p1 (p/load-pixels "generateme/chad/chad000620.jpg"))
->>>>>>> 936847a6
 
 (time
  (let [oa (object-array (map #(p/get-color p1 %) (range (count p1))))]
@@ -38,11 +35,7 @@
 
 (nth oasorter 1)
 
-<<<<<<< HEAD
-(def p2 (p/load-pixels "generateme/js/ajs_000000.png"))
-=======
 (def p2 (p/load-pixels "generateme/chad/chad_000001.png"))
->>>>>>> 936847a6
 
 (def p3 (p/load-pixels "generateme/ooo/ooo.jpg"))
 
@@ -51,11 +44,7 @@
 
 (def canvas (core/create-canvas (core/width p1) (core/height p1)))
 
-<<<<<<< HEAD
-(def scale (double 1.0))
-=======
 (def scale (double 0.9))
->>>>>>> 936847a6
 
 (def windows (core/show-window canvas "glitch" (* scale (core/width p1)) (* scale (core/height p1)) 10))
 
@@ -68,17 +57,10 @@
                                                                      (g/blend-machine b p1 p2)))))
 
 (core/with-canvas canvas
-<<<<<<< HEAD
-  (core/image (o/render-rgb-scanlines (core/get-image canvas))))
-
-(core/with-canvas canvas
-  (core/image (-> (core/get-image canvas)
-=======
   (core/image (o/render-rgb-scanlines p3)))
 
 (core/with-canvas canvas
   (core/image (-> (p/image-from-pixels p4)
->>>>>>> 936847a6
                   (o/render-noise noise-overlay)
                   (o/render-spots spots-overlay))))
 
@@ -87,11 +69,7 @@
 
 (core/close-session)
 
-<<<<<<< HEAD
-(core/save canvas (core/next-filename "generateme/js/res" ".png"))
-=======
 (core/save canvas (core/next-filename "generateme/chad/res" ".png"))
->>>>>>> 936847a6
 
 (p/set-canvas-pixels! canvas (p/sort-colors p1 c/red))
 
@@ -131,16 +109,9 @@
            (g/make-mirror-filter (rand-nth (keys g/mirror-types)))
            nil))
 
-<<<<<<< HEAD
-(p/set-canvas-pixels! canvas (->> p2
-                                  ((make-random-mirror))
-                                  ((make-random-mirror))))
-=======
 (p/set-canvas-pixels! canvas (p/filter-channels p/equalize-filter nil (->> (p/filter-colors c/to-LUV p1)
                                                                            ;; ((make-random-mirror))
                                                                            ((make-random-mirror)))))
->>>>>>> 936847a6
-
 
 ;; slitscan
 (binding [v/*skip-random-variations* true]
