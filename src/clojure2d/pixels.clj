--- conflicted
+++ resolved
@@ -815,9 +815,6 @@
         minmax (double-array [Double/MAX_VALUE -1.0]) ;; min and max values
         fnormx (m/make-norm rminx rmaxx 0 sizex)
         fnormy (m/make-norm rminy rmaxy 0 sizey)]
-<<<<<<< HEAD
-    (BinPixels. bins ch1 ch2 ch3 minmax sizex sizey sizex+ fnormx fnormy)))
-=======
     (BinPixels. bins ch1 ch2 ch3 minmax sizex sizey sizex+ fnormx fnormy)))
 
 (defn merge-binpixels
@@ -826,4 +823,3 @@
   (let [sizey+ (inc (.sizey a))])
   ;; tbc
   )
->>>>>>> f280bc2d
